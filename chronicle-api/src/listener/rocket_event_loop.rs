use super::*;
use crate::responses::*;
use anyhow::anyhow;
use chronicle_common::{
    config::PartitionConfig,
    metrics::{
        prometheus::{
            self,
            Encoder,
            TextEncoder,
        },
        INCOMING_REQUESTS,
        REGISTRY,
        RESPONSE_CODE_COLLECTOR,
        RESPONSE_TIME_COLLECTOR,
    },
};
use chronicle_storage::{
    access::{
        Ed25519Address,
        GetSelectRequest,
        MessageId,
        MessageMetadata,
        Milestone,
        MilestoneIndex,
        OutputId,
        OutputRes,
        PartitionId,
        Partitioned,
    },
    keyspaces::ChronicleKeyspace,
};
use hex::FromHex;
use mpsc::unbounded_channel;
use rocket::{
    fairing::{
        Fairing,
        Info,
        Kind,
    },
    get,
    http::ContentType,
    response::{
        Content,
        Responder,
    },
    Data,
    Request,
    Response,
    State,
};
use rocket_contrib::json::Json;
use scylla_cql::{
    Consistency,
    TryInto,
};
use std::{
    borrow::Borrow,
    collections::{
        HashMap,
        HashSet,
        VecDeque,
    },
    io::Cursor,
    path::PathBuf,
    str::FromStr,
    time::SystemTime,
};
use tokio::sync::mpsc;

#[async_trait]
impl<H: ChronicleAPIScope> EventLoop<ChronicleAPISender<H>> for Listener<RocketListener> {
    async fn event_loop(
        &mut self,
        _status: Result<(), Need>,
        supervisor: &mut Option<ChronicleAPISender<H>>,
    ) -> Result<(), Need> {
        self.service.update_status(ServiceStatus::Running);
        if let Some(ref mut supervisor) = supervisor {
            supervisor
                .send(ChronicleAPIEvent::Children(ChronicleAPIChild::Listener(
                    self.service.clone(),
                )))
                .map_err(|_| Need::Abort)?;
        }

        let storage_config = get_config_async().await.storage_config;

        let keyspaces = storage_config
            .keyspaces
            .iter()
            .cloned()
            .map(|k| k.name)
            .collect::<HashSet<_>>();

        construct_rocket(
            self.data
                .rocket
                .take()
                .ok_or_else(|| Need::Abort)?
                .manage(storage_config.partition_config.clone())
                .manage(keyspaces)
                .register(catchers![internal_error, not_found]),
        )
        .launch()
        .await
        .map_err(|_| Need::Abort)
    }
}

fn construct_rocket(rocket: Rocket) -> Rocket {
    rocket
        .mount(
            "/api",
            routes![
                options,
                info,
                metrics,
                service,
                get_message,
                get_message_metadata,
                get_message_children,
                get_message_by_index,
                get_output,
                get_ed25519_outputs,
                get_milestone,
                get_transaction_included_message
            ],
        )
        .attach(CORS)
        .attach(RequestTimer)
}

struct CORS;

#[rocket::async_trait]
impl Fairing for CORS {
    fn info(&self) -> rocket::fairing::Info {
        Info {
            name: "Add CORS Headers",
            kind: Kind::Response,
        }
    }

    async fn on_response<'r>(&self, _request: &'r Request<'_>, response: &mut Response<'r>) {
        response.set_raw_header("Access-Control-Allow-Origin", "*");
        response.set_raw_header("Access-Control-Allow-Methods", "GET, OPTIONS");
        response.set_raw_header("Access-Control-Allow-Headers", "*");
        response.set_raw_header("Access-Control-Allow-Credentials", "true");
    }
}

pub struct RequestTimer;

#[derive(Copy, Clone)]
struct TimerStart(Option<SystemTime>);

#[rocket::async_trait]
impl Fairing for RequestTimer {
    fn info(&self) -> Info {
        Info {
            name: "Request Timer",
            kind: Kind::Request | Kind::Response,
        }
    }

    /// Stores the start time of the request in request-local state.
    async fn on_request(&self, request: &mut Request<'_>, _: &mut Data) {
        // Store a `TimerStart` instead of directly storing a `SystemTime`
        // to ensure that this usage doesn't conflict with anything else
        // that might store a `SystemTime` in request-local cache.
        request.local_cache(|| TimerStart(Some(SystemTime::now())));
        INCOMING_REQUESTS.inc();
    }

    /// Adds a header to the response indicating how long the server took to
    /// process the request.
    async fn on_response<'r>(&self, req: &'r Request<'_>, res: &mut Response<'r>) {
        let start_time = req.local_cache(|| TimerStart(None));
        if let Some(Ok(duration)) = start_time.0.map(|st| st.elapsed()) {
            let ms = (duration.as_secs() * 1000 + duration.subsec_millis() as u64) as f64;
            RESPONSE_TIME_COLLECTOR
                .with_label_values(&[&format!("{} {}", req.method(), req.uri())])
                .observe(ms)
        }
        match res.status().code {
            500..=599 => RESPONSE_CODE_COLLECTOR
                .with_label_values(&[&res.status().code.to_string(), "500"])
                .inc(),
            400..=499 => RESPONSE_CODE_COLLECTOR
                .with_label_values(&[&res.status().code.to_string(), "400"])
                .inc(),
            300..=399 => RESPONSE_CODE_COLLECTOR
                .with_label_values(&[&res.status().code.to_string(), "300"])
                .inc(),
            200..=299 => RESPONSE_CODE_COLLECTOR
                .with_label_values(&[&res.status().code.to_string(), "200"])
                .inc(),
            100..=199 => RESPONSE_CODE_COLLECTOR
                .with_label_values(&[&res.status().code.to_string(), "100"])
                .inc(),
            _ => (),
        }
    }
}

impl<'r> Responder<'r, 'static> for ListenerError {
    fn respond_to(self, _req: &'r Request<'_>) -> rocket::response::Result<'static> {
        let err = ErrorBody::from(self);
        let string = serde_json::to_string(&err).map_err(|e| {
            error!("JSON failed to serialize: {:?}", e);
            Status::InternalServerError
        })?;

        Response::build()
            .sized_body(None, Cursor::new(string))
            .status(err.status)
            .header(ContentType::JSON)
            .ok()
    }
}

impl<'r> Responder<'r, 'static> for ListenerResponse {
    fn respond_to(self, req: &'r Request<'_>) -> rocket::response::Result<'static> {
        let success = SuccessBody::from(self);
        let string = serde_json::to_string(&success).map_err(|e| {
            error!("JSON failed to serialize: {:?}", e);
            Status::InternalServerError
        })?;

        Content(ContentType::JSON, string).respond_to(req)
    }
}

type ListenerResult = Result<ListenerResponse, ListenerError>;

#[options("/<_path..>")]
async fn options(_path: PathBuf) {}

#[get("/info")]
async fn info() -> ListenerResult {
    let version = std::env!("CARGO_PKG_VERSION").to_string();
    let service = SERVICE.read().await;
    let is_healthy = !std::iter::once(&*service)
        .chain(service.microservices.values())
        .any(|service| service.is_degraded() || service.is_maintenance() || service.is_stopped());
    Ok(ListenerResponse::Info {
        name: "Chronicle".into(),
        version,
        is_healthy,
        network_id: "network id".into(),
        bech32_hrp: "bech32 hrp".into(),
        latest_milestone_index: 0,
        confirmed_milestone_index: 0,
        pruning_index: 0,
        features: vec![],
        min_pow_score: 0.0,
    })
}

#[get("/metrics")]
async fn metrics() -> Result<String, ListenerError> {
    let encoder = TextEncoder::new();
    let mut buffer = Vec::new();
    encoder
        .encode(&REGISTRY.gather(), &mut buffer)
        .map_err(|e| ListenerError::Other(e.into()))?;

    let res_custom = String::from_utf8(std::mem::take(&mut buffer)).map_err(|e| ListenerError::Other(e.into()))?;

    encoder
        .encode(&prometheus::gather(), &mut buffer)
        .map_err(|e| ListenerError::Other(e.into()))?;

    let res_default = String::from_utf8(buffer).map_err(|e| ListenerError::Other(e.into()))?;

    Ok(format!("{}{}", res_custom, res_default))
}

#[get("/service")]
async fn service() -> Json<Service> {
    Json(SERVICE.read().await.clone())
}

async fn query<V, S, K>(
    keyspace: S,
    key: K,
    page_size: Option<i32>,
    paging_state: Option<Vec<u8>>,
) -> Result<V, ListenerError>
where
    S: 'static + Select<K, V>,
    K: 'static + Send + Clone,
    V: 'static + Send + Clone,
{
    let request = keyspace.select::<V>(&key).consistency(Consistency::One);
    let request = if let Some(page_size) = page_size {
        request.page_size(page_size).paging_state(&paging_state)
    } else {
        request.paging_state(&paging_state)
    }
    .build()?;
    let (sender, mut inbox) = unbounded_channel::<Result<Option<V>, WorkerError>>();
    let mut worker = ValueWorker::new(sender, keyspace, key, 0, PhantomData);
    if let Some(page_size) = page_size {
        worker = worker.with_paging(page_size, paging_state);
    }
    let worker = Box::new(worker);

    request.send_local(worker);

    while let Some(event) = inbox.recv().await {
        match event {
            Ok(res) => return res.ok_or_else(|| ListenerError::NoResults),
            Err(worker_error) => return Err(ListenerError::Other(worker_error.into())),
        }
    }

    Err(ListenerError::NoResponseError)
}

async fn page<K, V>(
    keyspace: String,
    hint: Hint,
    page_size: usize,
    state: &mut Option<StateData>,
    partition_config: &PartitionConfig,
    key: K,
) -> Result<Vec<Partitioned<V>>, ListenerError>
where
    K: 'static + Send + Clone,
    V: 'static + Send + Clone,
    ChronicleKeyspace: Select<Partitioned<K>, Paged<VecDeque<Partitioned<V>>>>,
{
    let total_start_time = std::time::Instant::now();
    let mut start_time = total_start_time;
    // The milestone chunk, i.e. how many sequential milestones go on a partition at a time
    let milestone_chunk = partition_config.milestone_chunk_size as usize;

    let keyspace = ChronicleKeyspace::new(keyspace);
    // Get the list of partitions which contain records for this request.
    // These may have been passed in by the client, in which case we do not need
    // to query for them.
    let (latest_milestone, partition_ids) = match state {
        Some(state) => {
            if state.partition_ids.is_empty() {
                return Err(ListenerError::InvalidState);
            }
            let latest_milestone = state
                .last_milestone_index
                .unwrap_or_else(|| state.partition_ids.first().map(|(i, _)| i.0).unwrap());
            (latest_milestone, state.partition_ids.clone())
        }
        None => {
            let mut partition_ids =
                query::<Vec<(MilestoneIndex, PartitionId)>, _, _>(keyspace.clone(), hint, None, None).await?;
            if partition_ids.is_empty() {
                return Err(ListenerError::NoResults);
            }
            let (first_partition_id, latest_milestone) = partition_ids
                .iter()
                .max_by_key(|(index, _)| index)
                .map(|(index, id)| (*id, index.0))
                .unwrap();
            // Reorder the partitions list so we start with the correct partition id
            let i = partition_ids
                .iter()
                .position(|&(_, partition_id)| first_partition_id == partition_id);
            if let Some(i) = i {
                partition_ids = partition_ids[i..]
                    .iter()
                    .chain(partition_ids[..i].iter())
                    .cloned()
                    .collect();
            }
            *state = Some((None, None, None, partition_ids.clone()).into());
            (latest_milestone, partition_ids)
        }
    };

    // This is safe because we set the value above
    let mut state = state.as_mut().unwrap();

    // The last partition id that we got results from. This is sent back and forth between
    // the requestor to keep track of pages.
    let prev_last_partition_id = state.last_partition_id.take();
    // The last milestone index we got results from.
    let prev_last_milestone_index = state.last_milestone_index.take();
    let prev_paging_state = state.paging_state.take();

    debug!(
        "Setup time: {} ms",
        (std::time::Instant::now() - start_time).as_millis()
    );
    start_time = std::time::Instant::now();

<<<<<<< HEAD
    // Either use the provided partition / milestone index or the first hint record
    let (first_partition_id, latest_milestone) = if let (Some(last_partition_id), Some(last_milestone_index)) =
        (prev_last_partition_id, prev_last_milestone_index)
    {
        (last_partition_id, last_milestone_index)
    } else {
        partition_ids
            .iter()
            .max_by_key(|(index, _)| index)
            .map(|(index, id)| (*id, index.0))
            .ok_or_else(|| anyhow!("Unexpected error finding max partition ID!"))?
    };

    // Reorder the partitions list so we start with the correct partition id
    let i = partition_ids
        .iter()
        .position(|&(_, partition_id)| first_partition_id == partition_id);
    if let Some(i) = i {
        partition_ids = partition_ids[i..]
            .iter()
            .chain(partition_ids[..i].iter())
            .cloned()
            .collect();
    }

=======
>>>>>>> d2171bb9
    debug!(
        "Reorder time: {} ms",
        (std::time::Instant::now() - start_time).as_millis()
    );

    // This will hold lists of results keyed by partition id
    let mut list_map = HashMap::new();

    // The number of queries we will dispatch at a time.
    // Two queries seems to cover most cases. In extreme circumstances we can fetch more as needed.
    let fetch_size = 2;
    // The resulting list
    let mut results = Vec::new();
    let mut depleted_partitions = HashSet::new();
    let mut last_index_map = HashMap::new();
    last_index_map.insert(
        partition_ids[0].1,
        prev_last_milestone_index.unwrap_or(latest_milestone),
    );
    let mut loop_timings = HashMap::new();
    for (partition_ind, (index, partition_id)) in partition_ids.iter().enumerate().cycle() {
        if !last_index_map.contains_key(partition_id) {
            last_index_map.insert(*partition_id, index.0);
        }
        debug!("Gathering results from partition {}", partition_id);
        // Make sure we stop iterating if all of our partitions are depleted.
        if depleted_partitions.len() == partition_ids.len() {
            break;
        }
        // Skip depleted partitions
        if depleted_partitions.contains(partition_id) {
            debug!("Skipping partition");
            continue;
        }

        // Fetch a chunk of results if we need them to fill the page size
        if !list_map.contains_key(partition_id) {
            start_time = std::time::Instant::now();
            let fetch_ids =
                (partition_ind..partition_ind + fetch_size).filter_map(|ind| partition_ids.get(ind).map(|v| v.1));
            let res = futures::future::join_all(fetch_ids.clone().map(|partition_id| {
                debug!(
                    "Fetching results for partition id: {}, milestone: {}, with paging state: {:?}",
                    partition_id,
                    latest_milestone,
                    prev_last_partition_id.map(|id| partition_id == id)
                );
                query::<Paged<VecDeque<Partitioned<V>>>, _, _>(
                    keyspace.clone(),
                    Partitioned::new(key.clone(), partition_id, latest_milestone),
                    Some(page_size as i32),
                    prev_last_partition_id.and_then(|id| {
                        if partition_id == id {
                            prev_paging_state.clone()
                        } else {
                            None
                        }
                    }),
                )
            }))
            .await;
            debug!(
                "Fetch time: {} ms",
                (std::time::Instant::now() - start_time).as_millis()
            );
            for (partition_id, list) in fetch_ids.zip(res) {
                list_map.insert(partition_id, list?);
            }
        }
        let list = list_map
            .get_mut(&partition_id)
            .ok_or_else(|| anyhow!("Unexpected error retrieving list by partition!"))?;

        // Iterate the list, pulling records from the front until we hit
        // a milestone in the next chunk or run out
        loop {
            let loop_start_time = std::time::Instant::now();
            if !list.is_empty() {
                // If we're still looking at the same chunk
                if list[0].milestone_index() / milestone_chunk as u32
                    == last_index_map[partition_id] / milestone_chunk as u32
                {
                    // And we exceeded the page size
                    if results.len() >= page_size {
                        // Add more anyway if the milestone index is the same,
                        // because we won't be able to recover lost records
                        // with a paging state
                        if last_index_map[partition_id] == list[0].milestone_index() {
                            // debug!("Adding extra records past page_size");
                            results.push(list.pop_front().unwrap());
                            *loop_timings.entry("Adding additional").or_insert(0) +=
                                (std::time::Instant::now() - loop_start_time).as_nanos();
                        // Otherwise we can stop here and set our cookies
                        } else {
                            debug!("Finished a milestone");
                            state.last_partition_id = Some(*partition_id);
                            state.last_milestone_index = Some(list[0].milestone_index());
                            *loop_timings.entry("Finish Adding Additional").or_insert(0) +=
                                (std::time::Instant::now() - loop_start_time).as_nanos();
                            debug!(
                                "{:#?}",
                                loop_timings
                                    .iter()
                                    .map(|(k, v)| (k, format!("{} ms", *v as f32 / 1000000.0)))
                                    .collect::<HashMap<_, _>>()
                            );
                            debug!(
                                "Total time: {} ms",
                                (std::time::Instant::now() - total_start_time).as_millis()
                            );
                            return Ok(results);
                        }
                    // Otherwise, business as usual
                    } else {
                        let partitioned_value = list.pop_front().unwrap();
                        // debug!("Adding result normally");
                        last_index_map.insert(*partition_id, partitioned_value.milestone_index());
                        results.push(partitioned_value);
                        *loop_timings.entry("Adding normally").or_insert(0) +=
                            (std::time::Instant::now() - loop_start_time).as_nanos();
                    }
                // We hit a new chunk, so we want to look at the next partition now
                } else {
                    debug!("Hit a chunk boundary");
                    last_index_map.insert(*partition_id, list[0].milestone_index());
                    *loop_timings.entry("Chunk Boundary").or_insert(0) +=
                        (std::time::Instant::now() - loop_start_time).as_nanos();
                    break;
                }
            // The list is empty, but that doesn't necessarily mean there aren't more valid records on this partition.
            // So we will get the next page_size records by re-running the same query with the paging state
            // or just give it to the client if we already have enough records.
            } else {
                debug!("Results list is empty");
                if results.len() >= page_size {
                    debug!("...but we already have enough results so returning the paging state");
                    state.paging_state = list.paging_state.take();
                    state.last_partition_id = Some(*partition_id);
                    state.last_milestone_index = Some(latest_milestone);
                    *loop_timings.entry("Returning page_state").or_insert(0) +=
                        (std::time::Instant::now() - loop_start_time).as_nanos();
                    debug!(
                        "{:#?}",
                        loop_timings
                            .iter()
                            .map(|(k, v)| (k, format!("{} ms", *v as f32 / 1000000.0)))
                            .collect::<HashMap<_, _>>()
                    );
                    debug!(
                        "Total time: {} ms",
                        (std::time::Instant::now() - total_start_time).as_millis()
                    );
                    return Ok(results);
                } else {
                    debug!("...and we need more results");
                    if list.paging_state.is_some() {
                        debug!("......so we're querying for them");
                        *list = query::<Paged<VecDeque<Partitioned<V>>>, _, _>(
                            keyspace.clone(),
                            Partitioned::new(key.clone(), *partition_id, latest_milestone),
                            Some((page_size - results.len()) as i32),
                            list.paging_state.clone(),
                        )
                        .await?;
                        *loop_timings.entry("Requery").or_insert(0) +=
                            (std::time::Instant::now() - loop_start_time).as_nanos();
                    // Unless it didn't have one, in which case we mark it as a depleted partition and
                    // move on to the next one.
                    } else {
                        debug!("......but there's no paging state");
                        depleted_partitions.insert(*partition_id);
                        *loop_timings.entry("Depleted partition").or_insert(0) +=
                            (std::time::Instant::now() - loop_start_time).as_nanos();
                        break;
                    }
                }
            }
        }
    }

    debug!(
        "{:#?}",
        loop_timings
            .iter()
            .map(|(k, v)| (k, format!("{} ms", *v as f32 / 1000000.0)))
            .collect::<HashMap<_, _>>()
    );

    debug!(
        "Total time: {} ms",
        (std::time::Instant::now() - total_start_time).as_millis()
    );

    Ok(results)
}

#[get("/<keyspace>/messages/<message_id>")]
async fn get_message(keyspace: String, message_id: String, keyspaces: State<'_, HashSet<String>>) -> ListenerResult {
    if !keyspaces.contains(&keyspace) {
        return Err(ListenerError::InvalidKeyspace(keyspace));
    }
    let keyspace = ChronicleKeyspace::new(keyspace);
    let message_id = MessageId::from_str(&message_id).map_err(|e| ListenerError::BadParse(e.into()))?;
    query::<Message, _, _>(keyspace, message_id, None, None)
        .await
        .and_then(|message| message.try_into().map_err(|e: Cow<'static, str>| anyhow!(e).into()))
}

#[get("/<keyspace>/messages/<message_id>/metadata")]
async fn get_message_metadata(
    keyspace: String,
    message_id: String,
    keyspaces: State<'_, HashSet<String>>,
) -> ListenerResult {
    if !keyspaces.contains(&keyspace) {
        return Err(ListenerError::InvalidKeyspace(keyspace));
    }
    let keyspace = ChronicleKeyspace::new(keyspace);
    let message_id = MessageId::from_str(&message_id).map_err(|e| ListenerError::BadParse(e.into()))?;
    query::<MessageMetadata, _, _>(keyspace, message_id, None, None)
        .await
        .map(|metadata| metadata.into())
}

#[get("/<keyspace>/messages/<message_id>/children?<page_size>&<expanded>&<state>")]
async fn get_message_children(
    keyspace: String,
    message_id: String,
    page_size: Option<usize>,
    expanded: Option<bool>,
    state: Option<String>,
    partition_config: State<'_, PartitionConfig>,
    keyspaces: State<'_, HashSet<String>>,
) -> ListenerResult {
    if !keyspaces.contains(&keyspace) {
        return Err(ListenerError::InvalidKeyspace(keyspace));
    }
    let message_id = MessageId::from_str(&message_id).map_err(|e| ListenerError::BadParse(e.into()))?;
    let page_size = page_size.unwrap_or(100);

    let mut state = state
        .map(|state| {
            hex::decode(state)
                .map_err(|_| ListenerError::InvalidState)
                .and_then(|v| bincode::deserialize::<StateData>(&v).map_err(|_| ListenerError::InvalidState))
        })
        .transpose()?;

    let mut messages = page(
        keyspace.clone(),
        Hint::parent(message_id.to_string()),
        page_size,
        &mut state,
        partition_config.borrow(),
        message_id,
    )
    .await?;

    let state = state
        .map(|state| bincode::serialize(&state).map(|v| hex::encode(v)))
        .transpose()
        .map_err(|e| anyhow!(e))?;

    if let Some(true) = expanded {
        Ok(ListenerResponse::MessageChildrenExpanded {
            message_id: message_id.to_string(),
            max_results: 2 * page_size,
            count: messages.len(),
            children_message_ids: messages.drain(..).map(|record| record.into()).collect(),
            state,
        })
    } else {
        Ok(ListenerResponse::MessageChildren {
            message_id: message_id.to_string(),
            max_results: 2 * page_size,
            count: messages.len(),
            children_message_ids: messages.drain(..).map(|record| record.message_id.to_string()).collect(),
            state,
        })
    }
}

#[get("/<keyspace>/messages?<index>&<page_size>&<utf8>&<expanded>&<state>")]
async fn get_message_by_index(
    keyspace: String,
    mut index: String,
    page_size: Option<usize>,
    utf8: Option<bool>,
    expanded: Option<bool>,
    state: Option<String>,
    partition_config: State<'_, PartitionConfig>,
    keyspaces: State<'_, HashSet<String>>,
) -> ListenerResult {
    if !keyspaces.contains(&keyspace) {
        return Err(ListenerError::InvalidKeyspace(keyspace));
    }
    if let Some(true) = utf8 {
        index = hex::encode(index);
    }
    if Vec::<u8>::from_hex(index.clone())
        .map_err(|_| ListenerError::InvalidHex)?
        .len()
        > 64
    {
        return Err(ListenerError::IndexTooLarge);
    }

    let mut state = state
        .map(|state| {
            hex::decode(state)
                .map_err(|_| ListenerError::InvalidState)
                .and_then(|v| bincode::deserialize::<StateData>(&v).map_err(|_| ListenerError::InvalidState))
        })
        .transpose()?;

    let indexation = Indexation(index.clone());
    let page_size = page_size.unwrap_or(1000);

    let mut messages = page(
        keyspace.clone(),
        Hint::index(index.clone()),
        page_size,
        &mut state,
        partition_config.borrow(),
        indexation,
    )
    .await?;

    let state = state
        .map(|state| bincode::serialize(&state).map(|v| hex::encode(v)))
        .transpose()
        .map_err(|e| anyhow!(e))?;

    if let Some(true) = expanded {
        Ok(ListenerResponse::MessagesForIndexExpanded {
            index,
            max_results: 2 * page_size,
            count: messages.len(),
            message_ids: messages.drain(..).map(|record| record.into()).collect(),
            state,
        })
    } else {
        Ok(ListenerResponse::MessagesForIndex {
            index,
            max_results: 2 * page_size,
            count: messages.len(),
            message_ids: messages.drain(..).map(|record| record.message_id.to_string()).collect(),
            state,
        })
    }
}

#[get("/<keyspace>/addresses/ed25519/<address>/outputs?<page_size>&<expanded>&<state>")]
async fn get_ed25519_outputs(
    keyspace: String,
    address: String,
    page_size: Option<usize>,
    expanded: Option<bool>,
    state: Option<String>,
    partition_config: State<'_, PartitionConfig>,
    keyspaces: State<'_, HashSet<String>>,
) -> ListenerResult {
    if !keyspaces.contains(&keyspace) {
        return Err(ListenerError::InvalidKeyspace(keyspace));
    }
    let mut state = state
        .map(|state| {
            hex::decode(state)
                .map_err(|_| ListenerError::InvalidState)
                .and_then(|v| bincode::deserialize::<StateData>(&v).map_err(|_| ListenerError::InvalidState))
        })
        .transpose()?;

    let ed25519_address = Ed25519Address::from_str(&address).map_err(|e| ListenerError::BadParse(e.into()))?;
    let page_size = page_size.unwrap_or(100);

    let mut outputs = page(
        keyspace.clone(),
        Hint::address(ed25519_address.to_string()),
        page_size,
        &mut state,
        partition_config.borrow(),
        ed25519_address,
    )
    .await?;

    let state = state
        .map(|state| bincode::serialize(&state).map(|v| hex::encode(v)))
        .transpose()
        .map_err(|e| anyhow!(e))?;

    if let Some(true) = expanded {
        Ok(ListenerResponse::OutputsForAddressExpanded {
            address_type: 1,
            address,
            max_results: 2 * page_size,
            count: outputs.len(),
<<<<<<< HEAD
            output_ids: outputs
                .drain(..)
                .map(|record| Ok(record.try_into()?))
                .filter_map(|r: anyhow::Result<responses::Record>| r.ok())
                .collect(),
            state: (paging_state, last_partition_id, last_milestone_index).into(),
=======
            output_ids: outputs.drain(..).map(|record| record.into()).collect(),
            state,
>>>>>>> d2171bb9
        })
    } else {
        Ok(ListenerResponse::OutputsForAddress {
            address_type: 1,
            address,
            max_results: 2 * page_size,
            count: outputs.len(),
            output_ids: outputs
                .drain(..)
                .map(|record| Ok(OutputId::new(record.transaction_id, record.index)?))
                .filter_map(|r: anyhow::Result<OutputId>| r.ok())
                .collect(),
            state,
        })
    }
}

#[get("/<keyspace>/outputs/<output_id>")]
async fn get_output(keyspace: String, output_id: String, keyspaces: State<'_, HashSet<String>>) -> ListenerResult {
    if !keyspaces.contains(&keyspace) {
        return Err(ListenerError::InvalidKeyspace(keyspace));
    }
    let output_id = OutputId::from_str(&output_id).map_err(|e| ListenerError::BadParse(e.into()))?;

    let output_data = query::<OutputRes, _, _>(ChronicleKeyspace::new(keyspace.clone()), output_id, None, None).await?;
    let is_spent = if output_data.unlock_blocks.is_empty() {
        false
    } else {
        let mut is_spent = false;
        let mut query_message_ids = HashSet::new();
        for UnlockRes {
            message_id,
            block: _,
            inclusion_state,
        } in output_data.unlock_blocks.iter()
        {
            if *inclusion_state == Some(LedgerInclusionState::Included) {
                is_spent = true;
                break;
            } else {
                query_message_ids.insert(message_id);
            }
        }
        if !query_message_ids.is_empty() {
            let queries = query_message_ids.drain().map(|&message_id| {
                query::<MessageMetadata, _, _>(ChronicleKeyspace::new(keyspace.clone()), message_id.clone(), None, None)
            });
            is_spent = futures::future::join_all(queries)
                .await
                .drain(..)
                .filter_map(|res| res.ok())
                .any(|metadata| metadata.ledger_inclusion_state == Some(LedgerInclusionState::Included));
        }
        is_spent
    };
    Ok(ListenerResponse::Output {
        message_id: output_data.output.message_id().to_string(),
        transaction_id: output_id.transaction_id().to_string(),
        output_index: output_id.index(),
        is_spent,
        output: output_data
            .output
            .inner()
            .try_into()
            .map_err(|e: String| ListenerError::Other(anyhow!(e)))?,
    })
}

#[get("/<keyspace>/transactions/<transaction_id>/included-message")]
async fn get_transaction_included_message(
    keyspace: String,
    transaction_id: String,
    keyspaces: State<'_, HashSet<String>>,
) -> ListenerResult {
    if !keyspaces.contains(&keyspace) {
        return Err(ListenerError::InvalidKeyspace(keyspace));
    }
    let keyspace = ChronicleKeyspace::new(keyspace);

    let transaction_id = TransactionId::from_str(&transaction_id).map_err(|e| ListenerError::Other(anyhow!(e)))?;

    let message_id = query::<MessageId, _, _>(keyspace.clone(), transaction_id, None, None).await?;
    query::<Message, _, _>(keyspace, message_id, None, None)
        .await
        .and_then(|message| message.try_into().map_err(|e: Cow<'static, str>| anyhow!(e).into()))
}

#[get("/<keyspace>/milestones/<index>")]
async fn get_milestone(keyspace: String, index: u32, keyspaces: State<'_, HashSet<String>>) -> ListenerResult {
    if !keyspaces.contains(&keyspace) {
        return Err(ListenerError::InvalidKeyspace(keyspace));
    }
    let keyspace = ChronicleKeyspace::new(keyspace);

    query::<Milestone, _, _>(keyspace, MilestoneIndex::from(index), None, None)
        .await
        .map(|milestone| ListenerResponse::Milestone {
            milestone_index: index,
            message_id: milestone.message_id().to_string(),
            timestamp: milestone.timestamp(),
        })
}

#[catch(500)]
fn internal_error() -> ListenerError {
    ListenerError::Other(anyhow!("Internal server error!"))
}

#[catch(404)]
fn not_found() -> ListenerError {
    ListenerError::NotFound
}

#[cfg(test)]
mod tests {
    use super::*;
    use rocket::{
        http::{
            ContentType,
            Header,
            Status,
        },
        local::asynchronous::{
            Client,
            LocalResponse,
        },
    };

    fn check_cors_headers(res: &LocalResponse) {
        assert_eq!(
            res.headers().get_one("Access-Control-Allow-Origin"),
            Some(Header::new("Access-Control-Allow-Origin", "*").value())
        );
        assert_eq!(
            res.headers().get_one("Access-Control-Allow-Methods"),
            Some(Header::new("Access-Control-Allow-Methods", "GET, OPTIONS").value())
        );
        assert_eq!(
            res.headers().get_one("Access-Control-Allow-Headers"),
            Some(Header::new("Access-Control-Allow-Headers", "*").value())
        );
        assert_eq!(
            res.headers().get_one("Access-Control-Allow-Credentials"),
            Some(Header::new("Access-Control-Allow-Credentials", "true").value())
        );
    }

    #[rocket::async_test]
    async fn options() {
        let rocket = construct_rocket(rocket::ignite());
        let client = Client::tracked(rocket).await.expect("Invalid rocket instance!");

        let res = client.options("/api/anything").dispatch().await;
        assert_eq!(res.status(), Status::Ok);
        assert_eq!(res.content_type(), None);
        check_cors_headers(&res);
        assert!(res.into_string().await.is_none());
    }

    #[rocket::async_test]
    async fn info() {
        let rocket = construct_rocket(rocket::ignite());
        let client = Client::tracked(rocket).await.expect("Invalid rocket instance!");

        let res = client.get("/api/info").dispatch().await;
        assert_eq!(res.status(), Status::Ok);
        assert_eq!(res.content_type(), Some(ContentType::JSON));
        check_cors_headers(&res);
        let _body: ListenerResponse = serde_json::from_str(&res.into_string().await.expect("No body returned!"))
            .expect("Failed to deserialize Info Response!");
    }

    #[rocket::async_test]
    async fn get_message() {
        let rocket = construct_rocket(rocket::ignite());
        let client = Client::tracked(rocket).await.expect("Invalid rocket instance!");

        let res = client
            .get("/api/chronicle/messages/91515c13d2025f79ded3758abe5dc640591c3b6d58b1c52cd51d1fa0585774bc")
            .dispatch()
            .await;
        assert_eq!(res.status(), Status::Ok);
        assert_eq!(res.content_type(), Some(ContentType::Plain));
        check_cors_headers(&res);
        assert_eq!(res.into_string().await, Some("NoRing".to_owned()));
    }
}<|MERGE_RESOLUTION|>--- conflicted
+++ resolved
@@ -394,34 +394,6 @@
     );
     start_time = std::time::Instant::now();
 
-<<<<<<< HEAD
-    // Either use the provided partition / milestone index or the first hint record
-    let (first_partition_id, latest_milestone) = if let (Some(last_partition_id), Some(last_milestone_index)) =
-        (prev_last_partition_id, prev_last_milestone_index)
-    {
-        (last_partition_id, last_milestone_index)
-    } else {
-        partition_ids
-            .iter()
-            .max_by_key(|(index, _)| index)
-            .map(|(index, id)| (*id, index.0))
-            .ok_or_else(|| anyhow!("Unexpected error finding max partition ID!"))?
-    };
-
-    // Reorder the partitions list so we start with the correct partition id
-    let i = partition_ids
-        .iter()
-        .position(|&(_, partition_id)| first_partition_id == partition_id);
-    if let Some(i) = i {
-        partition_ids = partition_ids[i..]
-            .iter()
-            .chain(partition_ids[..i].iter())
-            .cloned()
-            .collect();
-    }
-
-=======
->>>>>>> d2171bb9
     debug!(
         "Reorder time: {} ms",
         (std::time::Instant::now() - start_time).as_millis()
@@ -819,17 +791,12 @@
             address,
             max_results: 2 * page_size,
             count: outputs.len(),
-<<<<<<< HEAD
             output_ids: outputs
                 .drain(..)
                 .map(|record| Ok(record.try_into()?))
                 .filter_map(|r: anyhow::Result<responses::Record>| r.ok())
                 .collect(),
-            state: (paging_state, last_partition_id, last_milestone_index).into(),
-=======
-            output_ids: outputs.drain(..).map(|record| record.into()).collect(),
             state,
->>>>>>> d2171bb9
         })
     } else {
         Ok(ListenerResponse::OutputsForAddress {
