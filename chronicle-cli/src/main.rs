--- conflicted
+++ resolved
@@ -419,7 +419,6 @@
                                                 ImporterSession::Finish { from_ms, to_ms, msg } => {
                                                     let m = format!("LogFile: {}to{}.log {}", from_ms, to_ms, msg);
                                                     if let Some(()) = active_progress_bars.remove(&(from_ms, to_ms)) {
-<<<<<<< HEAD
                                                         pb.set_message(format!(
                                                             "LogFile: {}to{}.log {}",
                                                             from_ms, to_ms, msg
@@ -428,12 +427,6 @@
                                                             "LogFile: {}to{}.log {}",
                                                             from_ms, to_ms, msg
                                                         ));
-=======
-                                                        pb.set_message(&m);
-                                                        pb.println(m);
-                                                    } else {
-                                                        pb.println(m);
->>>>>>> 98d2c154
                                                     }
                                                 }
                                                 ImporterSession::PathError { path, msg } => {
@@ -645,7 +638,6 @@
 
 impl Merger {
     /// Create new merger to merge the log files in the logs dir
-<<<<<<< HEAD
     pub fn new(
         logs_dir: PathBuf,
         max_log_size: u64,
@@ -663,38 +655,6 @@
         });
         if let Some(pb) = progress_bar.as_mut() {
             pb.println(format!("Gathering log files from {}", logs_dir.to_string_lossy()));
-=======
-    #[allow(unused)]
-    pub fn new(logs_dir: PathBuf, max_log_size: u64, remove_files: bool) -> anyhow::Result<Self> {
-        let merger = Self {
-            active: None,
-            logs_dir,
-            max_log_size,
-            progress_bar: None,
-            paths: Vec::new(),
-            remove_file: remove_files,
-        };
-        merger.gather()
-    }
-    /// Create new merger to merge the log files in the logs dir with progress_bar, this is helpful for CLI
-    pub fn with_progress_bar(logs_dir: PathBuf, max_log_size: u64, remove_files: bool) -> anyhow::Result<Self> {
-        let style = ProgressStyle::default_bar()
-            .template("{spinner:.green} [{elapsed_precise}] [{bar:40.cyan/blue}] {pos}/{len} {msg} ({eta})")
-            .progress_chars("##-");
-        let merger = Self {
-            active: None,
-            logs_dir,
-            max_log_size,
-            progress_bar: Some(ProgressBar::new(0).with_style(style)),
-            paths: Vec::new(),
-            remove_file: remove_files,
-        };
-        merger.gather()
-    }
-    fn gather(mut self) -> anyhow::Result<Self> {
-        if let Some(pb) = self.progress_bar.as_mut() {
-            pb.println("Gathering log files...");
->>>>>>> 98d2c154
         }
         if let Some(dir) = logs_dir.to_str() {
             let mut paths = glob::glob(&format!("{}/*to*.log", dir))
@@ -736,7 +696,6 @@
         if let Some(pb) = self.progress_bar.as_mut() {
             pb.enable_steady_tick(100);
         }
-<<<<<<< HEAD
         if let Some(ref dir) = self.backup_dir {
             if let Err(e) = tokio::fs::create_dir(dir).await {
                 match e.kind() {
@@ -784,111 +743,6 @@
                 } else if start < writer.end {
                     // Just set this log to be written to and move on
                     writer = self.open_write(&path, start, end).await?;
-=======
-        start += position;
-        let consumed_file = OpenOptions::new().read(true).open(&path).await?;
-        let mut buf_reader = BufReader::new(consumed_file);
-        // discard all lines up to the position
-        for _ in 0..position {
-            buf_reader.read_line(&mut String::new()).await?;
-        }
-        let mut line_buffer: String = String::new();
-        let mut processed_lines: usize = 0;
-        while let Ok(n) = buf_reader.read_line(&mut line_buffer).await {
-            let ms_line: Vec<u8> = std::mem::take(&mut line_buffer).into();
-            if n == 0 {
-                // reached EOF
-                break;
-            } else {
-                processed_lines += 1;
-                // merge file on top of the active log up to max_log_size,
-                if let Some(active) = self.active.as_mut() {
-                    if active.len() + (n as u64) < self.max_log_size {
-                        active.append_line(&ms_line).await?;
-                    } else {
-                        // close active
-                        self.close_active().await?;
-                        if let Ok(milestone_data) = serde_json::from_slice::<MilestoneData>(&ms_line) {
-                            let milestone_index = milestone_data.milestone_index();
-                            // create new file starting from milestone_data_line as active.
-                            self.create_active(milestone_index).await?;
-                            self.active
-                                .as_mut()
-                                .expect("Expected active log file")
-                                .append_line(&ms_line)
-                                .await?;
-                        } else {
-                            bail!("Corrupted milestone data")
-                        };
-                    }
-                } else {
-                    bail!("Expected active file")
-                }
-            }
-        }
-        if end - start != processed_lines {
-            bail!(
-                "Corrupted active log file, start: {}, end: {}, processed_lines: {}",
-                start,
-                end,
-                processed_lines
-            );
-        }
-        if self.remove_file {
-            tokio::fs::remove_file(path).await?;
-            if let Some(pb) = self.progress_bar.as_ref() {
-                pb.println(format!("Removed file: {}to{}.log", start - position, end));
-            }
-        }
-        Ok(())
-    }
-    async fn cleanup(mut self) -> anyhow::Result<()> {
-        if let Some((prev_start, mut prev_end, prev_path)) = self.paths.pop() {
-            // set the first active file
-            self.open_active(&prev_path, prev_start, prev_end).await?;
-            while let Some((start, end, path)) = self.paths.pop() {
-                // check if it's continuous range to the previous one
-                if prev_end == start {
-                    if let Some(pb) = self.progress_bar.as_ref() {
-                        pb.println(format!("Continuous merge: {}..{}", start, end));
-                    }
-                    // this will merge the file from position 0 (without discarding any line)
-                    self.merge(start, end, path, 0).await?;
-                } else if start > prev_end {
-                    if let Some(pb) = self.progress_bar.as_ref() {
-                        pb.println(format!("Identified missed log file: {}to{}.log", prev_end, start));
-                    }
-                    // this is invoked when there is gap in the log files,
-                    // close the active file;
-                    self.close_active().await?;
-                    // switch to next one;
-                    self.open_active(&path, start, end).await?;
-                } else if start < prev_end && end > prev_end {
-                    // This is an overlap, however we have to skip some lines
-                    let position = prev_end - start;
-                    if let Some(pb) = self.progress_bar.as_ref() {
-                        pb.println(format!(
-                            "Overlapped merge: {}..{} fetched from {}to{}.log",
-                            start + position,
-                            end,
-                            start,
-                            end
-                        ));
-                    }
-                    self.merge(start, end, path, position).await?;
-                } else {
-                    if self.remove_file {
-                        tokio::fs::remove_file(&path).await?;
-                        if let Some(pb) = self.progress_bar.as_ref() {
-                            pb.println(format!("Removed unnecessary file: {}to{}.log", start, end));
-                        }
-                    }
-                }
-                // update prev_end
-                prev_end = end;
-                if let Some(pb) = self.progress_bar.as_ref() {
-                    pb.inc(1);
->>>>>>> 98d2c154
                 }
             }
         } else {
@@ -901,7 +755,6 @@
         }
         Ok(())
     }
-<<<<<<< HEAD
 
     async fn merge(&mut self, start: u32, end: u32, path: PathBuf, active: &mut LogFile) -> anyhow::Result<()> {
         if start >= end {
@@ -993,38 +846,6 @@
             .await?;
         let active_len = active_file.metadata().await?.len();
         Ok(LogFile::new(start, end, active_file_path, active_file, active_len))
-=======
-    async fn open_active(&mut self, file_path: &PathBuf, start: usize, end: usize) -> anyhow::Result<()> {
-        if let Some(pb) = self.progress_bar.as_ref() {
-            pb.println(format!("Opening {}to{}.log as active: {}.part", start, end, start));
-        }
-        let part_file_name = format!("{}.part", start);
-        let active_file_path = self.logs_dir.join(&part_file_name);
-        if let Err(e) = tokio::fs::rename(file_path, &active_file_path).await {
-            bail!(e)
-        };
-        let active_file = OpenOptions::new().append(true).open(&active_file_path).await?;
-        let active_len = active_file.metadata().await?.len();
-        self.active
-            .replace(ActiveMerge::new(start, end, active_file_path, active_file, active_len));
-        Ok(())
-    }
-    async fn close_active(&mut self) -> anyhow::Result<()> {
-        if let Some(ActiveMerge {
-            file_path, start, end, ..
-        }) = self.active.take()
-        {
-            let log_file_name = format!("{}to{}.log", start, end);
-            let log_file_path = self.logs_dir.join(&log_file_name);
-            if let Err(e) = tokio::fs::rename(&file_path, log_file_path).await {
-                bail!(e)
-            };
-            if let Some(pb) = self.progress_bar.as_ref() {
-                pb.println(format!("Closed active: {}.part as {}to{}.log", start, start, end));
-            }
-        };
-        Ok(())
->>>>>>> 98d2c154
     }
 
     async fn open_read(&mut self, file_path: &PathBuf, start: u32, end: u32) -> anyhow::Result<LogFile> {
@@ -1055,16 +876,7 @@
                 )
             })?;
         let len = file.metadata().await?.len();
-<<<<<<< HEAD
         Ok(LogFile::new(milestone_index, milestone_index, file_path, file, len))
-=======
-        let active_file = ActiveMerge::new(milestone_index as usize, milestone_index as usize, file_path, file, len);
-        if let Some(pb) = self.progress_bar.as_ref() {
-            pb.println(format!("Created active: {}.part", milestone_index));
-        }
-        self.active.replace(active_file);
-        Ok(())
->>>>>>> 98d2c154
     }
 }
 
