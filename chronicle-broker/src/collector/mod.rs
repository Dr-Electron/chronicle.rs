// Copyright 2021 IOTA Stiftung
// SPDX-License-Identifier: Apache-2.0
use crate::{
    application::*,
    requester::*,
    solidifier::*,
};
<<<<<<< HEAD
use anyhow::bail;
=======
>>>>>>> 87081ae0
use bee_message::{
    output::Output,
    payload::transaction::{
        Essence,
        TransactionPayload,
    },
};
use chronicle_common::config::StorageConfig;
use lru::LruCache;
<<<<<<< HEAD
=======
use reqwest::Client;
>>>>>>> 87081ae0
use std::{
    collections::{
        BinaryHeap,
        VecDeque,
    },
    ops::{
        Deref,
        DerefMut,
    },
};
use url::Url;

mod event_loop;
mod init;
mod terminating;

// Collector builder
builder!(CollectorBuilder {
    partition_id: u8,
    lru_capacity: usize,
    inbox: CollectorInbox,
    solidifier_handles: HashMap<u8, SolidifierHandle>,
    reqwest_client: Client,
    api_endpoints: VecDeque<Url>,
    collectors_count: u8,
    requester_count: u8,
    confirmed_retries: usize,
    unconfirmed_retries: usize,
    handle: CollectorHandle,
    storage_config: StorageConfig
});

/// Collector events
pub enum CollectorEvent {
    /// Requested Message and Metadata, u32 is the milestoneindex
    MessageAndMeta(RequesterId, u32, Option<MessageId>, Option<FullMessage>),
    /// Newly seen message from feed source(s)
    Message(MessageId, Message),
    /// Newly seen MessageMetadataObj from feed source(s)
    MessageReferenced(MessageMetadata),
    /// Ask requests from solidifier(s)
    Ask(AskCollector),
    /// Shutdown the collector
    Shutdown,
}

/// Messages for asking the collector for missing data
pub enum AskCollector {
    /// Solidifier(s) will use this variant, u8 is solidifier_id
    FullMessage(u8, u32, MessageId),
    /// Ask for a milestone with the given index
    MilestoneMessage(u32),
}

/// CollectorHandle to be passed to siblings(feed sources) and the supervisor(in order to shutdown)
#[derive(Clone)]
pub struct CollectorHandle {
    pub(crate) tx: tokio::sync::mpsc::UnboundedSender<CollectorEvent>,
}

pub(crate) struct MessageIdPartitioner {
    count: u8,
}
impl MessageIdPartitioner {
    pub fn new(count: u8) -> Self {
        Self { count }
    }
    pub fn partition_id(&self, message_id: &MessageId) -> u8 {
        // partitioning based on first byte of the message_id
        message_id.as_ref()[0] % self.count
    }
}
/// CollectorInbox is used to recv events
pub struct CollectorInbox {
    pub(crate) rx: tokio::sync::mpsc::UnboundedReceiver<CollectorEvent>,
}
impl Deref for CollectorHandle {
    type Target = tokio::sync::mpsc::UnboundedSender<CollectorEvent>;

    fn deref(&self) -> &Self::Target {
        &self.tx
    }
}

impl DerefMut for CollectorHandle {
    fn deref_mut(&mut self) -> &mut Self::Target {
        &mut self.tx
    }
}

impl Deref for CollectorInbox {
    type Target = tokio::sync::mpsc::UnboundedReceiver<CollectorEvent>;

    fn deref(&self) -> &Self::Target {
        &self.rx
    }
}

impl DerefMut for CollectorInbox {
    fn deref_mut(&mut self) -> &mut Self::Target {
        &mut self.rx
    }
}

impl Shutdown for CollectorHandle {
    fn shutdown(self) -> Option<Self>
    where
        Self: Sized,
    {
        let shutdown_event = CollectorEvent::Shutdown;
        self.send(shutdown_event).ok();
        None
    }
}

/// Collector state, each collector is basically LRU cache
pub struct Collector {
    service: Service,
    partition_id: u8,
    collectors_count: u8,
    requester_count: u8,
    requester_handles: BinaryHeap<RequesterHandle>,
    est_ms: MilestoneIndex,
    ref_ms: MilestoneIndex,
    lru_msg: LruCache<MessageId, (MilestoneIndex, Message)>,
    lru_msg_ref: LruCache<MessageId, MessageMetadata>,
    handle: Option<CollectorHandle>,
    inbox: CollectorInbox,
    solidifier_handles: HashMap<u8, SolidifierHandle>,
    confirmed_retries: usize,
    unconfirmed_retries: usize,
    pending_requests: HashMap<MessageId, (u32, Message)>,
    api_endpoints: VecDeque<Url>,
    reqwest_client: Client,
    default_keyspace: ChronicleKeyspace,
    storage_config: Option<StorageConfig>,
}

impl<H: ChronicleBrokerScope> ActorBuilder<BrokerHandle<H>> for CollectorBuilder {}

/// implementation of builder
impl Builder for CollectorBuilder {
    type State = Collector;
    fn build(self) -> Self::State {
        let lru_cap = self.lru_capacity.unwrap_or(10000);
        // Get the first keyspace or default to "chronicle"
        // In order to use multiple keyspaces, the user must
        // use filters to determine where records go
        let default_keyspace = ChronicleKeyspace::new(
            self.storage_config
                .as_ref()
                .and_then(|config| {
                    config
                        .keyspaces
                        .first()
                        .and_then(|keyspace| Some(keyspace.name.clone()))
                })
                .unwrap_or("chronicle".to_owned()),
        );
        Self::State {
            service: Service::new(),
            lru_msg: LruCache::new(lru_cap),
            lru_msg_ref: LruCache::new(lru_cap),
            partition_id: self.partition_id.unwrap(),
            requester_handles: BinaryHeap::new(),
            est_ms: MilestoneIndex(0),
            ref_ms: MilestoneIndex(0),
            solidifier_handles: self.solidifier_handles.expect("Collector expected solidifier handles"),
            confirmed_retries: self.confirmed_retries.unwrap_or(100),
            unconfirmed_retries: self.unconfirmed_retries.unwrap_or(10),
            collectors_count: self.collectors_count.unwrap(),
            requester_count: self.requester_count.unwrap_or(10),
            handle: self.handle,
            inbox: self.inbox.unwrap(),
            pending_requests: HashMap::new(),
            api_endpoints: self.api_endpoints.unwrap(),
            reqwest_client: self.reqwest_client.unwrap(),
            default_keyspace,
            storage_config: self.storage_config,
        }
        .set_name()
    }
}

/// impl name of the Collector
impl Name for Collector {
    fn set_name(mut self) -> Self {
        let name = format!("Collector_{}", self.partition_id);
        self.service.update_name(name);
        self
    }
    fn get_name(&self) -> String {
        self.service.get_name()
    }
}

#[async_trait::async_trait]
impl<H: ChronicleBrokerScope> AknShutdown<Collector> for BrokerHandle<H> {
    async fn aknowledge_shutdown(self, mut _state: Collector, _status: Result<(), Need>) {
        _state.service.update_status(ServiceStatus::Stopped);
        let event = BrokerEvent::Children(BrokerChild::Collector(_state.service.clone()));
        let _ = self.send(event);
    }
}<|MERGE_RESOLUTION|>--- conflicted
+++ resolved
@@ -5,10 +5,7 @@
     requester::*,
     solidifier::*,
 };
-<<<<<<< HEAD
 use anyhow::bail;
-=======
->>>>>>> 87081ae0
 use bee_message::{
     output::Output,
     payload::transaction::{
@@ -18,10 +15,7 @@
 };
 use chronicle_common::config::StorageConfig;
 use lru::LruCache;
-<<<<<<< HEAD
-=======
 use reqwest::Client;
->>>>>>> 87081ae0
 use std::{
     collections::{
         BinaryHeap,
