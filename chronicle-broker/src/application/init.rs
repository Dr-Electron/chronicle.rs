--- conflicted
+++ resolved
@@ -126,119 +126,6 @@
 
 impl<H: ChronicleBrokerScope> ChronicleBroker<H> {
     pub(crate) async fn query_sync_table(&mut self) -> Result<(), Need> {
-<<<<<<< HEAD
-        let (tx, mut rx) = tokio::sync::mpsc::unbounded_channel();
-        let _ = self
-            .default_keyspace
-            .select(&self.sync_range)
-            .consistency(Consistency::One)
-            .build()
-            .map_err(|e| {
-                error!("{}", e);
-                Need::Abort
-            })?
-            .send_local(ValueWorker::boxed(
-                tx,
-                self.default_keyspace.clone(),
-                self.sync_range,
-                10,
-                std::marker::PhantomData,
-            ));
-        let select_response = rx.recv().await;
-        match select_response {
-            Some(Ok(opt_sync_rows)) => {
-                if let Some(mut sync_rows) = opt_sync_rows {
-                    // Get the first row, note: the first row is always with the largest milestone_index
-                    let SyncRecord {
-                        milestone_index,
-                        logged_by,
-                        ..
-                    } = sync_rows.next().unwrap();
-                    // push missing row/gap (if any)
-                    self.process_gaps(self.sync_range.to, *milestone_index);
-                    self.process_rest(&logged_by, *milestone_index, &None);
-                    let mut pre_ms = milestone_index;
-                    let mut pre_lb = logged_by;
-                    // Generate and identify missing gaps in order to fill them
-                    while let Some(SyncRecord {
-                        milestone_index,
-                        logged_by,
-                        ..
-                    }) = sync_rows.next()
-                    {
-                        // check if there are any missings
-                        self.process_gaps(*pre_ms, *milestone_index);
-                        self.process_rest(&logged_by, *milestone_index, &pre_lb);
-                        pre_ms = milestone_index;
-                        pre_lb = logged_by;
-                    }
-                    // pre_ms is the most recent milestone we processed
-                    // it's also the lowest milestone index in the select response
-                    // so anything < pre_ms && anything >= (self.sync_range.from - 1)
-                    // (lower provided sync bound) are missing
-                    // push missing row/gap (if any)
-                    self.process_gaps(*pre_ms, self.sync_range.from - 1);
-                    Ok(())
-                } else {
-                    // Everything is missing as gaps
-                    self.process_gaps(self.sync_range.to, self.sync_range.from - 1);
-                    Ok(())
-                }
-            }
-            Some(Err(e)) => {
-                error!("Unable to query sync table: {}", e);
-                let reschedule_after = Need::RescheduleAfter(std::time::Duration::from_secs(5));
-                return Err(reschedule_after);
-            }
-            None => {
-                let reschedule_after = Need::RescheduleAfter(std::time::Duration::from_secs(5));
-                return Err(reschedule_after);
-            }
-        }
-    }
-
-    fn process_rest(&mut self, logged_by: &Option<u8>, milestone_index: u32, pre_lb: &Option<u8>) {
-        if logged_by.is_some() {
-            // process logged
-            let completed = &mut self.sync_data.completed;
-            Self::proceed(completed, milestone_index, pre_lb.is_some());
-        } else {
-            // process_unlogged
-            let unlogged = &mut self.sync_data.synced_but_unlogged;
-            Self::proceed(unlogged, milestone_index, pre_lb.is_none());
-        }
-    }
-    fn process_gaps(&mut self, pre_ms: u32, milestone_index: u32) {
-        let gap_start = milestone_index + 1;
-        if gap_start != pre_ms {
-            // create missing gap
-            let gap = Range {
-                start: gap_start,
-                end: pre_ms,
-            };
-            self.sync_data.gaps.push(gap);
-        }
-    }
-    fn proceed(ranges: &mut Vec<Range<u32>>, milestone_index: u32, check: bool) {
-        let end_ms = milestone_index + 1;
-        if let Some(Range { start, .. }) = ranges.last_mut() {
-            if check && *start == end_ms {
-                *start = milestone_index;
-            } else {
-                let range = Range {
-                    start: milestone_index,
-                    end: end_ms,
-                };
-                ranges.push(range)
-            }
-        } else {
-            let range = Range {
-                start: milestone_index,
-                end: end_ms,
-            };
-            ranges.push(range);
-        };
-=======
         self.sync_data = SyncData::try_fetch(&self.default_keyspace, &self.sync_range, 10)
             .await
             .map_err(|e| {
@@ -246,6 +133,5 @@
                 Need::Abort
             })?;
         Ok(())
->>>>>>> bfb2a7af
     }
 }