// Copyright 2021 IOTA Stiftung
// SPDX-License-Identifier: Apache-2.0

use crate::{
    application::*,
    archiver::*,
    collector::*,
    syncer::{
        SyncerEvent,
        SyncerHandle,
    },
};
use serde::{
    Deserialize,
    Serialize,
};
use std::{
    ops::{
        Deref,
        DerefMut,
    },
    sync::atomic::Ordering,
};
mod event_loop;
mod init;
mod terminating;

// Solidifier builder
builder!(SolidifierBuilder {
    permanode_id: u8,
    keyspace: PermanodeKeyspace,
    partition_id: u8,
    lru_capacity: usize,
    syncer_handle: SyncerHandle,
    archiver_handle: ArchiverHandle,
    handle: SolidifierHandle,
    inbox: SolidifierInbox,
    gap_start: u32,
    retries: u16,
    collector_handles: HashMap<u8, CollectorHandle>,
    collectors_count: u8
});

pub struct MilestoneMessage(MessageId, Box<MilestonePayload>, Message, Option<MessageMetadata>);
impl MilestoneMessage {
    pub fn new(
        message_id: MessageId,
        milestone_payload: Box<MilestonePayload>,
        message: Message,
        metadata: Option<MessageMetadata>,
    ) -> Self {
        Self(message_id, milestone_payload, message, metadata)
    }
}
#[derive(Debug, Deserialize, Serialize)]
pub struct FullMessage(pub Message, pub MessageMetadata);

impl FullMessage {
    pub fn new(message: Message, metadata: MessageMetadata) -> Self {
        Self(message, metadata)
    }
    pub fn message_id(&self) -> &MessageId {
        &self.1.message_id
    }
    pub fn metadata(&self) -> &MessageMetadata {
        &self.1
    }
    pub fn message(&self) -> &Message {
        &self.0
    }
    pub fn ref_ms(&self) -> u32 {
        self.1.referenced_by_milestone_index.unwrap()
    }
}
#[derive(Deserialize, Serialize)]
pub struct MessageStatus {
    in_messages: bool,
    in_database: bool,
}

pub struct InDatabase {
    milestone_index: u32,
    messages_len: usize,
    in_database: HashMap<MessageId, ()>,
}

impl InDatabase {
    fn new(milestone_index: u32) -> Self {
        Self {
            milestone_index,
            messages_len: usize::MAX,
            in_database: HashMap::new(),
        }
    }
    fn set_messages_len(&mut self, message_len: usize) {
        self.messages_len = message_len
    }
    fn add_message_id(&mut self, message_id: MessageId) {
        self.in_database.insert(message_id, ());
    }
    fn check_if_all_in_database(&self) -> bool {
        if self.messages_len.eq(&0) && self.in_database.len().eq(&0) {
            panic!("Not supposed to be zero, milestone_index: {}", self.milestone_index);
        } else if self.messages_len > 0 && self.in_database.len().eq(&0) {
            println!("milestone index: {}, len: {} ", self.milestone_index, self.messages_len);
        }
        self.messages_len == self.in_database.len()
    }
}

impl From<&MilestoneData> for InDatabase {
    fn from(milestone_data: &MilestoneData) -> Self {
        let mut in_database = Self::new(milestone_data.milestone_index);
        in_database.set_messages_len(milestone_data.messages().len());
        in_database
    }
}

#[derive(Deserialize, Serialize)]
pub struct MilestoneData {
    milestone_index: u32,
    milestone: Option<Box<MilestonePayload>>,
    messages: HashMap<MessageId, FullMessage>,
    pending: HashMap<MessageId, ()>,
    complete: bool,
    created_by: CreatedBy,
}

impl MilestoneData {
    pub fn created_by(&self) -> &CreatedBy {
        &self.created_by
    }
}

#[derive(Debug, Copy, Clone, PartialEq, Eq, Deserialize, Serialize)]
#[repr(u8)]
pub enum CreatedBy {
    /// Created by the new incoming messages from the network
    Incoming = 0,
    /// Created by the new expected messages from the network
    Expected = 1,
    /// Created by solidifiy/sync request from syncer
    Syncer = 2,
}

impl MilestoneData {
    fn new(milestone_index: u32, created_by: CreatedBy) -> Self {
        Self {
            milestone_index,
            milestone: None,
            messages: HashMap::new(),
            pending: HashMap::new(),
            complete: false,
            created_by,
        }
    }
    pub fn milestone_index(&self) -> u32 {
        self.milestone_index
    }
    fn set_milestone(&mut self, boxed_milestone_payload: Box<MilestonePayload>) {
        self.milestone.replace(boxed_milestone_payload);
    }
    fn milestone_exist(&self) -> bool {
        self.milestone.is_some()
    }
    fn add_full_message(&mut self, full_message: FullMessage) {
        self.messages.insert(*full_message.message_id(), full_message);
    }
    fn remove_from_pending(&mut self, message_id: &MessageId) {
        self.pending.remove(message_id);
    }
    fn messages(&self) -> &HashMap<MessageId, FullMessage> {
        &self.messages
    }
    fn pending(&self) -> &HashMap<MessageId, ()> {
        &self.pending
    }
    fn set_completed(&mut self) {
        self.complete = true;
    }
    fn is_complete(&self) -> bool {
        self.complete
    }
}
pub enum SolidifierEvent {
    // Milestone fullmessage;
    Milestone(MilestoneMessage),
    /// Pushed or requested messages, that definitely belong to self solidifier
    Message(FullMessage),
    /// Close MessageId that doesn't belong at all to Solidifier of milestone u32
    Close(MessageId, u32),
    /// Solidifiy request from Syncer.
    /// Solidifier should collect milestonedata and pass it to Syncer(not archiver)
    Solidify(Result<u32, u32>),
    /// CqlResult from scylla worker;
    CqlResult(Result<CqlResult, CqlResult>),
    /// Shutdown the solidifier
    Shutdown,
}
pub enum CqlResult {
    PersistedMsg(MessageId, u32),
    SyncedMilestone(u32),
}

/// SolidifierHandle
#[derive(Clone)]
pub struct SolidifierHandle {
    pub(crate) tx: tokio::sync::mpsc::UnboundedSender<SolidifierEvent>,
}
/// SolidifierInbox is used to recv events
pub struct SolidifierInbox {
    pub(crate) rx: tokio::sync::mpsc::UnboundedReceiver<SolidifierEvent>,
}
impl Deref for SolidifierHandle {
    type Target = tokio::sync::mpsc::UnboundedSender<SolidifierEvent>;

    fn deref(&self) -> &Self::Target {
        &self.tx
    }
}

impl DerefMut for SolidifierHandle {
    fn deref_mut(&mut self) -> &mut Self::Target {
        &mut self.tx
    }
}

impl Deref for SolidifierInbox {
    type Target = tokio::sync::mpsc::UnboundedReceiver<SolidifierEvent>;

    fn deref(&self) -> &Self::Target {
        &self.rx
    }
}

impl DerefMut for SolidifierInbox {
    fn deref_mut(&mut self) -> &mut Self::Target {
        &mut self.rx
    }
}

impl Shutdown for SolidifierHandle {
    fn shutdown(self) -> Option<Self>
    where
        Self: Sized,
    {
        let _ = self.tx.send(SolidifierEvent::Shutdown);
        None
    }
}

// Solidifier state, each Solidifier solidifiy subset of (milestones_index % solidifier_count == partition_id)
pub struct Solidifier {
    service: Service,
    /// It's the permanode id.
    permanode_id: u8,
    keyspace: PermanodeKeyspace,
    partition_id: u8,
    milestones_data: HashMap<u32, MilestoneData>,
    in_database: HashMap<u32, InDatabase>,
    lru_in_database: lru::LruCache<u32, ()>,
    unreachable: lru::LruCache<u32, ()>,
    collector_handles: HashMap<u8, CollectorHandle>,
    collectors_count: u8,
    syncer_handle: SyncerHandle,
    archiver_handle: ArchiverHandle,
    message_id_partitioner: MessageIdPartitioner,
    first: Option<u32>,
    gap_start: u32,
    expected: u32,
    retries: u16,
    handle: SolidifierHandle,
    inbox: SolidifierInbox,
}

impl<H: PermanodeBrokerScope> ActorBuilder<BrokerHandle<H>> for SolidifierBuilder {}

/// implementation of builder
impl Builder for SolidifierBuilder {
    type State = Solidifier;
    fn build(self) -> Self::State {
        let collectors_count = self.collectors_count.unwrap();
        Self::State {
            service: Service::new(),
            partition_id: self.partition_id.unwrap(),
            keyspace: self.keyspace.unwrap(),
            permanode_id: self.permanode_id.unwrap_or(0),
            in_database: HashMap::new(),
            lru_in_database: lru::LruCache::new(100),
            unreachable: lru::LruCache::new(100),
            milestones_data: HashMap::new(),
            collector_handles: self.collector_handles.unwrap(),
            collectors_count,
            syncer_handle: self.syncer_handle.unwrap(),
            archiver_handle: self.archiver_handle.unwrap(),
            message_id_partitioner: MessageIdPartitioner::new(collectors_count),
            first: None,
            gap_start: self.gap_start.unwrap(),
            expected: 0,
            retries: self.retries.unwrap_or(100),
            handle: self.handle.unwrap(),
            inbox: self.inbox.unwrap(),
        }
        .set_name()
    }
}

/// impl name of the Collector
impl Name for Solidifier {
    fn set_name(mut self) -> Self {
        let name = format!("Solidifier_{}", self.partition_id);
        self.service.update_name(name);
        self
    }
    fn get_name(&self) -> String {
        self.service.get_name()
    }
}

#[async_trait::async_trait]
impl<H: PermanodeBrokerScope> AknShutdown<Solidifier> for BrokerHandle<H> {
    async fn aknowledge_shutdown(self, mut _state: Solidifier, _status: Result<(), Need>) {
        _state.service.update_status(ServiceStatus::Stopped);
        let event = BrokerEvent::Children(BrokerChild::Solidifier(_state.service.clone(), _status));
        let _ = self.send(event);
    }
}

// Scylla worker implementation
#[derive(Clone)]
pub struct AtomicSolidifierWorker<S, K, V>
where
    S: 'static + Insert<K, V>,
    K: 'static + Send,
    V: 'static + Send,
{
    handle: std::sync::Arc<AtomicSolidifierHandle>,
    keyspace: S,
    key: K,
    value: V,
    retries: usize,
}

pub struct AtomicSolidifierHandle {
    pub(crate) handle: SolidifierHandle,
    pub(crate) milestone_index: u32,
    pub(crate) message_id: MessageId,
    pub(crate) any_error: std::sync::atomic::AtomicBool,
}
impl AtomicSolidifierHandle {
    pub fn new(
        handle: SolidifierHandle,
        milestone_index: u32,
        message_id: MessageId,
        any_error: std::sync::atomic::AtomicBool,
    ) -> Self {
        Self {
            handle,
            milestone_index,
            message_id,
            any_error,
        }
    }
}
impl<S: Insert<K, V>, K, V> AtomicSolidifierWorker<S, K, V>
where
    S: 'static + Insert<K, V>,
    K: 'static + Send,
    V: 'static + Send,
{
    pub fn new(handle: std::sync::Arc<AtomicSolidifierHandle>, keyspace: S, key: K, value: V, retries: usize) -> Self {
        Self {
            handle,
            keyspace,
            key,
            value,
            retries,
        }
    }
    pub fn boxed(
        handle: std::sync::Arc<AtomicSolidifierHandle>,
        keyspace: S,
        key: K,
        value: V,
        retries: usize,
    ) -> Box<Self> {
        Box::new(Self::new(handle, keyspace, key, value, retries))
    }
}

impl<S, K, V> Worker for AtomicSolidifierWorker<S, K, V>
where
    S: 'static + Insert<K, V>,
    K: 'static + Send + Clone,
    V: 'static + Send + Clone,
{
    fn handle_response(self: Box<Self>, giveload: Vec<u8>) -> anyhow::Result<()> {
        Decoder::try_from(giveload).and_then(|decoder| decoder.get_void())
    }
    fn handle_error(
        mut self: Box<Self>,
        mut error: WorkerError,
        reporter: &Option<ReporterHandle>,
    ) -> anyhow::Result<()> {
        if let WorkerError::Cql(ref mut cql_error) = error {
            if let (Some(id), Some(reporter)) = (cql_error.take_unprepared_id(), reporter) {
                scylla::worker::insert::handle_unprepared_error(
                    &self,
                    &self.keyspace,
                    &self.key,
                    &self.value,
                    id,
                    reporter,
<<<<<<< HEAD
                )?;
=======
                );
                return ();
>>>>>>> acb76d94
            }
        }
        if self.retries > 0 {
            self.retries -= 1;
            // currently we assume all cql/worker errors are retryable, but we might change this in future
            match self
                .keyspace
                .insert_query(&self.key, &self.value)
                .consistency(Consistency::One)
                .build()
            {
                Ok(req) => {
                    tokio::spawn(async { req.send_global(self) });
                }
                Err(e) => {
                    error!("{}", e);
                }
            }
        } else {
            // no more retries
            self.handle.any_error.store(true, Ordering::Relaxed);
        }
        Ok(())
    }
}

impl Drop for AtomicSolidifierHandle {
    fn drop(&mut self) {
        let cql_result = CqlResult::PersistedMsg(self.message_id, self.milestone_index);
        let any_error = self.any_error.load(Ordering::Relaxed);
        if any_error {
            self.handle.send(SolidifierEvent::CqlResult(Err(cql_result))).ok();
        } else {
            // respond with void
            self.handle.send(SolidifierEvent::CqlResult(Ok(cql_result))).ok();
        }
    }
}

#[derive(Clone)]
pub struct SolidifierWorker<S, K, V>
where
    S: 'static + Insert<K, V>,
    K: 'static + Send,
    V: 'static + Send,
{
    handle: SolidifierHandle,
    milestone_index: u32,
    keyspace: S,
    key: K,
    value: V,
    retries: u16,
}

impl<S: Insert<K, V>, K, V> SolidifierWorker<S, K, V>
where
    S: 'static + Insert<K, V>,
    K: 'static + Send,
    V: 'static + Send,
{
    pub fn new(handle: SolidifierHandle, milestone_index: u32, keyspace: S, key: K, value: V, retries: u16) -> Self {
        Self {
            handle,
            milestone_index,
            keyspace,
            key,
            value,
            retries,
        }
    }
    pub fn boxed(
        handle: SolidifierHandle,
        milestone_index: u32,
        keyspace: S,
        key: K,
        value: V,
        retries: u16,
    ) -> Box<Self> {
        Box::new(Self::new(handle, milestone_index, keyspace, key, value, retries))
    }
}

impl<S, K, V> Worker for SolidifierWorker<S, K, V>
where
    S: 'static + Insert<K, V>,
    K: 'static + Send + Clone,
    V: 'static + Send + Clone,
{
    fn handle_response(self: Box<Self>, giveload: Vec<u8>) -> anyhow::Result<()> {
        Decoder::try_from(giveload).and_then(|decoder| decoder.get_void())?;
        let synced_ms = CqlResult::SyncedMilestone(self.milestone_index);
        let _ = self.handle.send(SolidifierEvent::CqlResult(Ok(synced_ms)));
        Ok(())
    }
    fn handle_error(
        mut self: Box<Self>,
        mut error: WorkerError,
        reporter: &Option<ReporterHandle>,
    ) -> anyhow::Result<()> {
        error!(
            "{:?}, left retries: {}, reporter running: {}",
            error,
            self.retries,
            reporter.is_some()
        );
        if let WorkerError::Cql(ref mut cql_error) = error {
            if let (Some(id), Some(reporter)) = (cql_error.take_unprepared_id(), reporter) {
                scylla::worker::insert::handle_unprepared_error(
                    &self,
                    &self.keyspace,
                    &self.key,
                    &self.value,
                    id,
                    reporter,
<<<<<<< HEAD
                )?;
=======
                );
                return ();
>>>>>>> acb76d94
            }
        }
        if self.retries > 0 {
            self.retries -= 1;
            // currently we assume all cql/worker errors are retryable, but we might change this in future
            match self
                .keyspace
                .insert_query(&self.key, &self.value)
                .consistency(Consistency::One)
                .build()
            {
                Ok(req) => {
                    tokio::spawn(async { req.send_global(self) });
                }
                Err(e) => {
                    error!("{}", e);
                }
            }
        } else {
            // no more retries
            // resond with error
            let synced_ms = CqlResult::SyncedMilestone(self.milestone_index);
            let _ = self.handle.send(SolidifierEvent::CqlResult(Err(synced_ms)));
        }
        Ok(())
    }
}<|MERGE_RESOLUTION|>--- conflicted
+++ resolved
@@ -411,15 +411,11 @@
                     &self.value,
                     id,
                     reporter,
-<<<<<<< HEAD
                 )?;
-=======
-                );
-                return ();
->>>>>>> acb76d94
+            } else {
+                self.handle.any_error.store(true, Ordering::Relaxed);
             }
-        }
-        if self.retries > 0 {
+        } else if self.retries > 0 {
             self.retries -= 1;
             // currently we assume all cql/worker errors are retryable, but we might change this in future
             match self
@@ -531,15 +527,9 @@
                     &self.value,
                     id,
                     reporter,
-<<<<<<< HEAD
                 )?;
-=======
-                );
-                return ();
->>>>>>> acb76d94
             }
-        }
-        if self.retries > 0 {
+        } else if self.retries > 0 {
             self.retries -= 1;
             // currently we assume all cql/worker errors are retryable, but we might change this in future
             match self
