--- conflicted
+++ resolved
@@ -1,5 +1,4 @@
 (
-<<<<<<< HEAD
     version: 0,
     config: (
         websocket_address: "127.0.0.1:8081",
@@ -27,21 +26,6 @@
             partition_config: (
                 partition_count: 1000,
                 milestone_chunk_size: 60480,
-=======
-    websocket_address: "127.0.0.1:8081",
-    storage_config: (
-        keyspaces: [
-            (
-                name: "chronicle",
-                data_centers: {
-                    "USA": (
-                        replication_factor: 2,
-                    ),
-                    "Canada": (
-                        replication_factor: 1,
-                    ),
-                },
->>>>>>> 6a02a1c4
             ),
         ),
         api_config: (),
@@ -61,29 +45,12 @@
                 "https://api.hornet-0.testnet.chrysalis2.com/api/v1",
                 "https://api.hornet-1.testnet.chrysalis2.com/api/v1",
             ],
-<<<<<<< HEAD
             sync_range: Some((
                 from: 1,
                 to: 2147483647,
             )),
-            logs_dir: "permanode/logs/",
+            logs_dir: "chronicle/logs/",
         ),
         historical_config_path: "./historical_config",
-=======
-            Messages: [
-                "tcp://api.hornet-0.testnet.chrysalis2.com:1883",
-                "tcp://api.hornet-1.testnet.chrysalis2.com:1883",
-            ],
-        },
-        api_endpoints: [
-            "https://api.hornet-0.testnet.chrysalis2.com/api/v1",
-            "https://api.hornet-1.testnet.chrysalis2.com/api/v1",
-        ],
-        sync_range: Some((
-            from: 1,
-            to: 2147483647,
-        )),
-        logs_dir: "chronicle/logs/",
->>>>>>> 6a02a1c4
     ),
 )