--- conflicted
+++ resolved
@@ -1,16 +1,11 @@
 pub use crate::keyspaces::PermanodeKeyspace;
 use bee_common::packable::Packable;
-pub use rows::*;
 pub use scylla::access::*;
 use scylla_cql::{
     ColumnDecoder,
     ColumnEncoder,
-    Metadata,
     PreparedStatement,
-    QueryStatement,
-    Rows,
     RowsDecoder,
-    TryInto,
     VoidDecoder,
 };
 use serde::{
@@ -23,21 +18,14 @@
 };
 
 use bincode::Options;
-use std::marker::PhantomData;
 pub use types::*;
 
 mod insert;
-#[allow(missing_docs)]
-mod rows;
 mod select;
 mod token;
 mod types;
-<<<<<<< HEAD
 
 impl VoidDecoder for PermanodeKeyspace {}
-=======
-impl VoidDecoder for Mainnet {}
->>>>>>> ba56b722
 
 use bincode::config::*;
 #[allow(unused)]
@@ -55,28 +43,26 @@
     inner: T,
 }
 
+impl<T> Deref for Row<T> {
+    type Target = T;
+
+    fn deref(&self) -> &Self::Target {
+        &self.inner
+    }
+}
+
 impl<T> Row<T> {
     pub fn new(inner: T) -> Self {
         Self { inner }
     }
-<<<<<<< HEAD
-}
-
-impl<K, V> RowsDecoder<K, Bee<V>> for PermanodeKeyspace
-where
-    V: Packable,
-    Bee<V>: ColumnDecoder,
-{
-    fn try_decode(decoder: Decoder) -> Result<Option<Bee<V>>, CqlError> {
-        if decoder.is_error() {
-            Err(decoder.get_error())
-        } else {
-            let mut rows = BeeRows::<V>::new(decoder);
-            Ok(rows.next())
-        }
-=======
     pub fn into_inner(self) -> T {
         self.inner
->>>>>>> ba56b722
+    }
+
+    pub fn rows_iter(decoder: Decoder) -> scylla::access::Iter<Self>
+    where
+        Self: scylla::access::Row,
+    {
+        scylla::access::Iter::<Self>::new(decoder)
     }
 }