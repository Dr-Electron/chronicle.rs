--- conflicted
+++ resolved
@@ -1,44 +1,7 @@
 use super::*;
-<<<<<<< HEAD
+
 impl Insert<MessageId, Message> for PermanodeKeyspace {
-    fn statement(&self) -> std::borrow::Cow<'static, str> {
-        format!(
-            "INSERT INTO {}.messages (message_id, message) VALUES (?, ?)",
-            self.name()
-        )
-        .into()
-    }
-
-    fn get_request(&self, key: &MessageId, value: &Message) -> InsertRequest<Self, MessageId, Message>
-    where
-        Self: Insert<MessageId, Message>,
-    {
-        let mut message_id_bytes = Vec::new();
-        key.pack(&mut message_id_bytes)
-            .expect("Error occurred packing Message ID");
-
-        let mut message_bytes = Vec::new();
-        value.pack(&mut message_bytes).expect("Error occurred packing Message");
-
-        let query = Query::new()
-            .statement(&self.insert_statement::<MessageId, Message>())
-            .consistency(scylla_cql::Consistency::One)
-            .value(&message_id_bytes.as_slice())
-            .value(&message_bytes.as_slice())
-            .build();
-
-        let token = Self::token(key);
-
-        self.create_request(query, token)
-    }
-}
-
-impl Insert<Bee<MessageId>, Bee<Message>> for PermanodeKeyspace {
-=======
-
-impl Insert<MessageId, Message> for Mainnet {
     type QueryOrPrepared = PreparedStatement;
->>>>>>> ba56b722
     fn statement(&self) -> std::borrow::Cow<'static, str> {
         format!(
             "INSERT INTO {}.messages (message_id, message) VALUES (?, ?)",
@@ -48,63 +11,6 @@
     }
     fn bind_values<T: Values>(builder: T, message_id: &MessageId, message: &Message) -> T::Return {
         let mut message_bytes = Vec::new();
-<<<<<<< HEAD
-        value.pack(&mut message_bytes).expect("Error occurred packing Message");
-
-        let query = Query::new()
-            .statement(&self.insert_statement::<Bee<MessageId>, Bee<Message>>())
-            .consistency(scylla_cql::Consistency::One)
-            .value(&message_id_bytes.as_slice())
-            .value(&message_bytes.as_slice())
-            .build();
-
-        let token = Self::token(key);
-
-        self.create_request(query, token)
-    }
-}
-
-impl Insert<Bee<MessageId>, Bee<MessageMetadata>> for PermanodeKeyspace {
-    fn statement(&self) -> std::borrow::Cow<'static, str> {
-        format!(
-            "INSERT INTO {}.messages (message_id, metadata) VALUES (?, ?)",
-            self.name()
-        )
-        .into()
-    }
-
-    fn get_request(
-        &self,
-        key: &Bee<MessageId>,
-        value: &Bee<MessageMetadata>,
-    ) -> InsertRequest<Self, Bee<MessageId>, Bee<MessageMetadata>>
-    where
-        Self: Insert<Bee<MessageId>, Bee<MessageMetadata>>,
-    {
-        let mut message_id_bytes = Vec::new();
-        key.pack(&mut message_id_bytes)
-            .expect("Error occurred packing Message ID");
-
-        let mut metadata_bytes = Vec::new();
-        value
-            .pack(&mut metadata_bytes)
-            .expect("Error occurred packing MessageMetadata");
-
-        let query = Query::new()
-            .statement(&self.insert_statement::<Bee<MessageId>, Bee<MessageMetadata>>())
-            .consistency(scylla_cql::Consistency::One)
-            .value(&message_id_bytes.as_slice())
-            .value(&metadata_bytes.as_slice())
-            .build();
-
-        let token = Self::token(key);
-
-        self.create_request(query, token)
-    }
-}
-
-impl Insert<Bee<MessageId>, (Bee<Message>, Bee<MessageMetadata>)> for PermanodeKeyspace {
-=======
         message
             .pack(&mut message_bytes)
             .expect("Error occurred packing Message");
@@ -112,9 +18,8 @@
     }
 }
 
-impl Insert<MessageId, (Message, MessageMetadata)> for Mainnet {
+impl Insert<MessageId, (Message, MessageMetadata)> for PermanodeKeyspace {
     type QueryOrPrepared = PreparedStatement;
->>>>>>> ba56b722
     fn statement(&self) -> std::borrow::Cow<'static, str> {
         format!(
             "INSERT INTO {}.messages (message_id, message, metadata) VALUES (?, ?, ?)",
@@ -132,106 +37,11 @@
         message
             .pack(&mut message_bytes)
             .expect("Error occurred packing Message");
-<<<<<<< HEAD
-
-        let mut metadata_bytes = Vec::new();
-        metadata
-            .pack(&mut metadata_bytes)
-            .expect("Error occurred packing MessageMetadata");
-
-        let query = Query::new()
-            .statement(&self.insert_statement::<Bee<MessageId>, (Bee<Message>, Bee<MessageMetadata>)>())
-            .consistency(scylla_cql::Consistency::One)
-            .value(&message_id_bytes.as_slice())
-            .value(&message_bytes.as_slice())
-            .value(&metadata_bytes.as_slice())
-            .build();
-
-        let token = Self::token(key);
-
-        self.create_request(query, token)
-    }
-}
-
-impl Insert<Bee<MilestoneIndex>, Bee<Milestone>> for PermanodeKeyspace {
-    fn statement(&self) -> std::borrow::Cow<'static, str> {
-        format!(
-            "INSERT INTO {}.milestones (milestone_index, milestone) VALUES (?, ?)",
-            self.name()
-        )
-        .into()
-    }
-
-    fn get_request(
-        &self,
-        key: &Bee<MilestoneIndex>,
-        value: &Bee<Milestone>,
-    ) -> InsertRequest<Self, Bee<MilestoneIndex>, Bee<Milestone>>
-    where
-        Self: Insert<Bee<MilestoneIndex>, Bee<Milestone>>,
-    {
-        let mut index_bytes = Vec::new();
-        key.pack(&mut index_bytes)
-            .expect("Error occurred packing Milestone Index");
-
-        let mut milestone_bytes = Vec::new();
-        value
-            .pack(&mut milestone_bytes)
-            .expect("Error occurred packing Milestone");
-
-        let query = Query::new()
-            .statement(&self.insert_statement::<Bee<MilestoneIndex>, Bee<Milestone>>())
-            .consistency(scylla_cql::Consistency::One)
-            .value(&index_bytes.as_slice())
-            .value(&milestone_bytes.as_slice())
-            .build();
-
-        let token = Self::token(key);
-
-        self.create_request(query, token)
-    }
-}
-
-impl Insert<Bee<HashedIndex>, Bee<MessageId>> for PermanodeKeyspace {
-    fn statement(&self) -> std::borrow::Cow<'static, str> {
-        format!(
-            "INSERT INTO {}.indexes (hashed_index, partition_id, message_id) VALUES (?, ?, ?)",
-            self.name()
-        )
-        .into()
-    }
-
-    fn get_request(
-        &self,
-        key: &Bee<HashedIndex>,
-        value: &Bee<MessageId>,
-    ) -> InsertRequest<Self, Bee<HashedIndex>, Bee<MessageId>>
-    where
-        Self: Insert<Bee<HashedIndex>, Bee<MessageId>>,
-    {
-        let mut message_id_bytes = Vec::new();
-        value
-            .pack(&mut message_id_bytes)
-            .expect("Error occurred packing Message ID");
-
-        let query = Query::new()
-            .statement(&self.insert_statement::<Bee<HashedIndex>, Bee<MessageId>>())
-            .consistency(scylla_cql::Consistency::One)
-            .value(&key.as_ref())
-            .value(&0u16)
-            .value(&message_id_bytes.as_slice())
-            .build();
-
-        let token = Self::token(key);
-
-        self.create_request(query, token)
-=======
         // Encode metadata using bincode
         let encoded: Vec<u8> = bincode_config().serialize(&meta).unwrap();
         builder
             .value(&message_id.as_ref())
             .value(&message_bytes)
             .value(&encoded.as_slice())
->>>>>>> ba56b722
     }
 }