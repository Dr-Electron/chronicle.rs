--- conflicted
+++ resolved
@@ -1,4 +1,5 @@
 use super::*;
+use scylla_cql::Row;
 
 impl Select<MessageId, Message> for PermanodeKeyspace {
     type QueryOrPrepared = PreparedStatement;
@@ -11,7 +12,7 @@
 }
 
 impl RowsDecoder<MessageId, Message> for PermanodeKeyspace {
-    type Row = Row<Message>;
+    type Row = Record<Message>;
     fn try_decode(decoder: Decoder) -> Result<Option<Message>, CqlError> {
         if decoder.is_rows() {
             Ok(Self::Row::rows_iter(decoder).next().map(|row| row.into_inner()))
@@ -21,9 +22,9 @@
     }
 }
 
-impl scylla_cql::Row for Row<Message> {
-    fn decode_row<T: ColumnValue>(rows: &mut T) -> Self {
-        Row::new(Message::unpack(&mut rows.column_value::<Cursor<Vec<u8>>>()).unwrap())
+impl Row for Record<Message> {
+    fn decode_row<T: ColumnValue>(rows: &mut T) -> Self {
+        Record::new(Message::unpack(&mut rows.column_value::<Cursor<Vec<u8>>>()).unwrap())
     }
 }
 
@@ -38,7 +39,7 @@
 }
 
 impl RowsDecoder<MessageId, MessageMetadata> for PermanodeKeyspace {
-    type Row = Row<MessageMetadata>;
+    type Row = Record<MessageMetadata>;
     fn try_decode(decoder: Decoder) -> Result<Option<MessageMetadata>, CqlError> {
         if decoder.is_rows() {
             Ok(Self::Row::rows_iter(decoder).next().map(|row| row.into_inner()))
@@ -48,9 +49,9 @@
     }
 }
 
-impl scylla_cql::Row for Row<MessageMetadata> {
-    fn decode_row<T: ColumnValue>(rows: &mut T) -> Self {
-        Row::new(rows.column_value::<MessageMetadata>())
+impl Row for Record<MessageMetadata> {
+    fn decode_row<T: ColumnValue>(rows: &mut T) -> Self {
+        Record::new(rows.column_value::<MessageMetadata>())
     }
 }
 
@@ -68,13 +69,8 @@
     }
 }
 
-<<<<<<< HEAD
 impl RowsDecoder<MessageId, (Option<Message>, Option<MessageMetadata>)> for PermanodeKeyspace {
-    type Row = Row<(Option<Message>, Option<MessageMetadata>)>;
-=======
-impl RowsDecoder<MessageId, (Option<Message>, Option<MessageMetadata>)> for Mainnet {
     type Row = Record<(Option<Message>, Option<MessageMetadata>)>;
->>>>>>> d756f7b4
     fn try_decode(decoder: Decoder) -> Result<Option<(Option<Message>, Option<MessageMetadata>)>, CqlError> {
         if decoder.is_rows() {
             if let Some(row) = Self::Row::rows_iter(decoder).next() {
@@ -89,11 +85,7 @@
     }
 }
 
-<<<<<<< HEAD
-impl scylla_cql::Row for Row<(Option<Message>, Option<MessageMetadata>)> {
-=======
 impl Row for Record<(Option<Message>, Option<MessageMetadata>)> {
->>>>>>> d756f7b4
     fn decode_row<T: ColumnValue>(rows: &mut T) -> Self {
         let message = rows
             .column_value::<Option<Cursor<Vec<u8>>>>()
@@ -104,69 +96,6 @@
     }
 }
 
-/// Select only the message
-impl Select<MessageId, Message> for Mainnet {
-    type QueryOrPrepared = QueryStatement;
-    fn statement(&self) -> std::borrow::Cow<'static, str> {
-        format!("SELECT message FROM {}.messages WHERE message_id = ?", self.name()).into()
-    }
-    fn bind_values<T: Values>(builder: T, message_id: &MessageId) -> T::Return {
-        builder.value(&message_id.as_ref())
-    }
-}
-
-impl RowsDecoder<MessageId, Message> for Mainnet {
-    type Row = Record<Option<Message>>;
-    fn try_decode(decoder: Decoder) -> Result<Option<Message>, CqlError> {
-        if decoder.is_rows() {
-            if let Some(row) = Self::Row::rows_iter(decoder).next() {
-                Ok(row.into_inner())
-            } else {
-                Ok(None)
-            }
-        } else {
-            return Err(decoder.get_error());
-        }
-    }
-}
-impl Row for Record<Option<Message>> {
-    fn decode_row<T: ColumnValue>(rows: &mut T) -> Self {
-        let message: Option<Message>;
-        if let Some(mut message_bytes) = rows.column_value::<Option<Cursor<Vec<u8>>>>() {
-            message = Some(Message::unpack(&mut message_bytes).unwrap());
-        } else {
-            message = None;
-        };
-        Record::new(message)
-    }
-}
-
-/// Select only the messagemetadata
-impl Select<MessageId, MessageMetadata> for Mainnet {
-    type QueryOrPrepared = QueryStatement;
-    fn statement(&self) -> std::borrow::Cow<'static, str> {
-        format!("SELECT metadata FROM {}.messages WHERE message_id = ?", self.name()).into()
-    }
-    fn bind_values<T: Values>(builder: T, message_id: &MessageId) -> T::Return {
-        builder.value(&message_id.as_ref())
-    }
-}
-
-impl RowsDecoder<MessageId, MessageMetadata> for Mainnet {
-    type Row = Option<MessageMetadata>;
-    fn try_decode(decoder: Decoder) -> Result<Option<MessageMetadata>, CqlError> {
-        if decoder.is_rows() {
-            if let Some(row) = Self::Row::rows_iter(decoder).next() {
-                Ok(row)
-            } else {
-                Ok(None)
-            }
-        } else {
-            return Err(decoder.get_error());
-        }
-    }
-}
-
 impl Select<MessageId, MessageChildren> for PermanodeKeyspace {
     type QueryOrPrepared = PreparedStatement;
     fn statement(&self) -> std::borrow::Cow<'static, str> {
@@ -182,7 +111,7 @@
 }
 
 impl RowsDecoder<MessageId, MessageChildren> for PermanodeKeyspace {
-    type Row = Row<MessageId>;
+    type Row = Record<MessageId>;
     fn try_decode(decoder: Decoder) -> Result<Option<MessageChildren>, CqlError> {
         if decoder.is_rows() {
             Ok(Some(MessageChildren {
@@ -194,9 +123,9 @@
     }
 }
 
-impl scylla_cql::Row for Row<MessageId> {
-    fn decode_row<T: ColumnValue>(rows: &mut T) -> Self {
-        Row::new(MessageId::unpack(&mut rows.column_value::<Cursor<Vec<u8>>>()).unwrap())
+impl Row for Record<MessageId> {
+    fn decode_row<T: ColumnValue>(rows: &mut T) -> Self {
+        Record::new(MessageId::unpack(&mut rows.column_value::<Cursor<Vec<u8>>>()).unwrap())
     }
 }
 
@@ -215,7 +144,7 @@
 }
 
 impl RowsDecoder<HashedIndex, IndexMessages> for PermanodeKeyspace {
-    type Row = Row<MessageId>;
+    type Row = Record<MessageId>;
     fn try_decode(decoder: Decoder) -> Result<Option<IndexMessages>, CqlError> {
         if decoder.is_rows() {
             Ok(Some(IndexMessages {
@@ -244,7 +173,7 @@
 }
 
 impl RowsDecoder<Ed25519Address, OutputIds> for PermanodeKeyspace {
-    type Row = Row<(TransactionId, u16)>;
+    type Row = Record<(TransactionId, u16)>;
     fn try_decode(decoder: Decoder) -> Result<Option<OutputIds>, CqlError> {
         if decoder.is_rows() {
             Ok(Some(OutputIds {
@@ -258,11 +187,11 @@
     }
 }
 
-impl scylla_cql::Row for Row<(TransactionId, u16)> {
+impl Row for Record<(TransactionId, u16)> {
     fn decode_row<T: ColumnValue>(rows: &mut T) -> Self {
         let transaction_id = TransactionId::unpack(&mut rows.column_value::<Cursor<Vec<u8>>>()).unwrap();
         let index = rows.column_value::<u16>();
-        Row::new((transaction_id, index))
+        Record::new((transaction_id, index))
     }
 }
 
@@ -283,7 +212,7 @@
 }
 
 impl RowsDecoder<OutputId, Outputs> for PermanodeKeyspace {
-    type Row = Row<(MessageId, TransactionData)>;
+    type Row = Record<(MessageId, TransactionData)>;
     fn try_decode(decoder: Decoder) -> Result<Option<Outputs>, CqlError> {
         if decoder.is_rows() {
             Ok(Some(Outputs {
@@ -295,11 +224,11 @@
     }
 }
 
-impl scylla_cql::Row for Row<(MessageId, TransactionData)> {
+impl Row for Record<(MessageId, TransactionData)> {
     fn decode_row<T: ColumnValue>(rows: &mut T) -> Self {
         let message_id = MessageId::unpack(&mut rows.column_value::<Cursor<Vec<u8>>>()).unwrap();
         let data = rows.column_value::<TransactionData>();
-        Row::new((message_id, data))
+        Record::new((message_id, data))
     }
 }
 
@@ -318,7 +247,7 @@
 }
 
 impl RowsDecoder<MilestoneIndex, Milestone> for PermanodeKeyspace {
-    type Row = Row<(MessageId, u64)>;
+    type Row = Record<(MessageId, u64)>;
     fn try_decode(decoder: Decoder) -> Result<Option<Milestone>, CqlError> {
         if decoder.is_rows() {
             Ok(Self::Row::rows_iter(decoder)
@@ -330,10 +259,10 @@
     }
 }
 
-impl scylla_cql::Row for Row<(MessageId, u64)> {
+impl Row for Record<(MessageId, u64)> {
     fn decode_row<T: ColumnValue>(rows: &mut T) -> Self {
         let message_id = MessageId::unpack(&mut rows.column_value::<Cursor<Vec<u8>>>()).unwrap();
         let timestamp = rows.column_value::<u64>();
-        Row::new((message_id, timestamp))
+        Record::new((message_id, timestamp))
     }
 }